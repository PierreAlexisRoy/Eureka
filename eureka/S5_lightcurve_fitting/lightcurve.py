--- conflicted
+++ resolved
@@ -15,13 +15,9 @@
 
 
 class LightCurve(m.Model):
-<<<<<<< HEAD
-    def __init__(self, time, flux, channel, nchannel, log, longparamlist, unc=None, parameters=None, time_units='BJD', name='My Light Curve', share=False, white=False):
-=======
     def __init__(self, time, flux, channel, nchannel, log, longparamlist,
                  unc=None, parameters=None, time_units='BJD',
-                 name='My Light Curve', share=False):
->>>>>>> d9d9471a
+                 name='My Light Curve', share=False, white=False):
         """
         A class to store the actual light curve
 
@@ -37,23 +33,8 @@
             The total number of channels.
         log : logedit.Logedit
             The open log in which notes from this step can be added.
-<<<<<<< HEAD
-        unc: sequence
+        unc : sequence
             The uncertainty on the flux
-        parameters: str, object (optional)
-            The orbital parameters of the star/planet system,
-            may be a path to a JSON file or a parameter object
-        time_units: str
-            The time units
-        name: str
-            A name for the object
-        share: bool
-            Whether the fit shares parameters between spectral channels
-        white: bool
-            Whether the current fit is for a white-light light curve
-=======
-        unc : sequence
-            The uncertainty on the flux.
         parameters : str or object; optional
             Unused. The orbital parameters of the star/planet system,
             may be a path to a JSON file or a parameter object.
@@ -63,7 +44,8 @@
             A name for the object.
         share : bool; optional
             Whether the fit shares parameters between spectral channels.
->>>>>>> d9d9471a
+        white : bool; optional
+            Whether the current fit is for a white-light light curve
 
         Returns
         -------
@@ -227,21 +209,12 @@
             ax.legend(loc='best')
             fig.tight_layout()
 
-<<<<<<< HEAD
             if self.white:
                 fname_tag = 'white'
-=======
-            ch_number = str(channel).zfill(len(str(self.nchannel)))
-            fname = ('figs'+os.sep+f'fig5103_ch{ch_number}_all_fits' +
-                     figure_filetype)
-            fig.savefig(meta.outputdir+fname, bbox_inches='tight', dpi=300)
-            if meta.hide_plots:
-                plt.close()
->>>>>>> d9d9471a
             else:
                 ch_number = str(channel).zfill(len(str(self.nchannel)))
                 fname_tag = f'ch{ch_number}'
-            fname = f'figs/fig5103_{fname_tag}_all_fits'+figure_filetype
+            fname = f'figs{os.sep}fig5103_{fname_tag}_all_fits'+figure_filetype
             fig.savefig(meta.outputdir+fname, bbox_inches='tight', dpi=300)
             if not meta.hide_plots:
                 plt.pause(0.2)
