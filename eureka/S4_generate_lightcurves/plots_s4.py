import numpy as np
import os
import matplotlib.pyplot as plt
from ..lib import util
from ..lib.plots import figure_filetype

<<<<<<< HEAD

def binned_lightcurve(meta, i):
=======
def binned_lightcurve(meta, lc, i):
>>>>>>> 6f992b8c
    '''Plot each spectroscopic light curve. (Figs 4102)

    Parameters
    ----------
    meta : eureka.lib.readECF.MetaClass
        The metadata object.
<<<<<<< HEAD
    i : int
=======
    lc:     Xarray Dataset
        The Dataset object containing light curve and time data.
    i:  int
>>>>>>> 6f992b8c
        The current bandpass number.

    Returns
    -------
    None
    '''
    plt.figure(4102, figsize=(8, 6))
    plt.clf()
<<<<<<< HEAD
    plt.suptitle(f'Bandpass {i}: {meta.wave_low[i]:.3f} - '
                 f'{meta.wave_hi[i]:.3f}')
=======
    plt.suptitle(f"Bandpass {i}: %.3f - %.3f" % (lc.wave_low.values[i], lc.wave_hi.values[i]))
>>>>>>> 6f992b8c
    ax = plt.subplot(111)
    time_modifier = np.floor(lc.time.values[0])
    # Normalized light curve
<<<<<<< HEAD
    norm_lcdata = meta.lcdata[i] / np.ma.mean(meta.lcdata[i, :])
    norm_lcerr = meta.lcerr[i] / np.ma.mean(meta.lcdata[i, :])
    plt.errorbar(meta.time - time_modifier, norm_lcdata, norm_lcerr, fmt='o',
                 color=f'C{i}', mec=f'C{i}', alpha=0.2)
=======
    norm_lcdata = lc['data'][i] / np.nanmedian(lc['data'][i].values)
    norm_lcerr = lc['err'][i] / np.nanmedian(lc['data'][i].values)
    plt.errorbar(lc.time - time_modifier, norm_lcdata, norm_lcerr, fmt='o', color=f'C{i}', mec=f'C{i}', alpha = 0.2)
>>>>>>> 6f992b8c
    mad = util.get_mad_1d(norm_lcdata)
    plt.text(0.05, 0.1, f"MAD = {np.round(mad).astype(int)} ppm",
             transform=ax.transAxes, color='k')
    plt.ylabel('Normalized Flux')
    time_units = lc.data.attrs['time_units']
    plt.xlabel(f'Time [{time_units} - {time_modifier}]')

    plt.subplots_adjust(left=0.10, right=0.95, bottom=0.10, top=0.90,
                        hspace=0.20, wspace=0.3)
    ch_number = str(i).zfill(int(np.floor(np.log10(meta.nspecchan))+1))
    fname = 'figs'+os.sep+f'fig4102_ch{ch_number}_1D_LC'+figure_filetype
    plt.savefig(meta.outputdir+fname, bbox_inches='tight', dpi=300)
    if not meta.hide_plots:
        plt.pause(0.2)

<<<<<<< HEAD

def drift1d(meta):
=======
def drift1d(meta, lc):
>>>>>>> 6f992b8c
    '''Plot the 1D drift/jitter results. (Fig 4103)

    Parameters
    ----------
    meta : eureka.lib.readECF.MetaClass
        The metadata object.
    lc:     Xarray Dataset
        The light curve object containing drift arrays.

    Returns
    -------
    None
    '''
    plt.figure(4103, figsize=(8, 4))
    plt.clf()
<<<<<<< HEAD
    plt.plot(np.arange(meta.n_int)[np.where(meta.driftmask)],
             meta.drift1d[np.where(meta.driftmask)], '.')
=======
    plt.plot(np.arange(meta.n_int)[np.where(~lc.driftmask)], lc.drift1d[np.where(~lc.driftmask)], '.', label='Good Drift Points')
    plt.plot(np.arange(meta.n_int)[np.where(lc.driftmask)], lc.drift1d[np.where(lc.driftmask)], '.', label='Interpolated Drift Points')
>>>>>>> 6f992b8c
    plt.ylabel('Spectrum Drift Along x')
    plt.xlabel('Frame Number')
    plt.legend(loc='best')
    plt.tight_layout()
    fname = 'figs'+os.sep+'fig4103_Drift'+figure_filetype
    plt.savefig(meta.outputdir+fname, bbox_inches='tight', dpi=300)
    if not meta.hide_plots:
        plt.pause(0.2)


def lc_driftcorr(meta, wave_1d, optspec):
    '''Plot a 2D light curve with drift correction. (Fig 4101)

    Parameters
    ----------
    meta : eureka.lib.readECF.MetaClass
        The metadata object.
    wave_1d : ndarray
        Wavelength array with trimmed edges depending on xwindow and ywindow
        which have been set in the S3 ecf.
    optspec : ndarray
        The optimally extracted spectrum.

    Returns
    -------
    None
    '''
    plt.figure(4101, figsize=(8, 8))
    plt.clf()
    wmin = np.ma.min(wave_1d)
    wmax = np.ma.max(wave_1d)
    n_int, nx = optspec.shape
    vmin = 0.97
    vmax = 1.03
    normspec = optspec / np.ma.mean(optspec, axis=0)
    plt.imshow(normspec, origin='lower', aspect='auto',
               extent=[wmin, wmax, 0, n_int], vmin=vmin, vmax=vmax,
               cmap=plt.cm.RdYlBu_r)
    plt.title("MAD = " + str(np.round(meta.mad_s4).astype(int)) + " ppm")
    if meta.nspecchan > 1:
        # Insert vertical dashed lines at spectroscopic channel edges
        secax = plt.gca().secondary_xaxis('top')
        xticks = np.unique(np.concatenate([meta.wave_low, meta.wave_hi]))
        secax.set_xticks(xticks, np.round(xticks, 6), rotation=90,
                         fontsize='xx-small')
        plt.vlines(xticks, 0, n_int, '0.3', 'dashed')
    plt.ylabel('Integration Number')
    plt.xlabel(r'Wavelength ($\mu m$)')
    plt.colorbar(label='Normalized Flux')
    plt.tight_layout()
    fname = 'figs'+os.sep+'fig4101_2D_LC'+figure_filetype
    plt.savefig(meta.outputdir+fname, bbox_inches='tight', dpi=300)
    if meta.hide_plots:
        plt.close()
    else:
        plt.pause(0.2)
    return


def cc_spec(meta, ref_spec, fit_spec, n):
    '''Compare the spectrum used for cross-correlation with the current
    spectrum (Fig 4301).

    Parameters
    ----------
    meta : eureka.lib.readECF.MetaClass
        The metadata object.
    ref_spec : ndarray (1D)
        The reference spectrum used for cross-correlation.
    fit_spec : ndarray (1D)
        The extracted spectrum for the current integration.
    n : int
        The current integration number.

    Returns
    -------
    None
    '''
    plt.figure(4301, figsize=(8, 8))
    plt.clf()
    plt.title(f'Cross Correlation - Spectrum {n}')
    nx = len(ref_spec)
    plt.plot(np.arange(nx), ref_spec, '-', label='Reference Spectrum')
    plt.plot(np.arange(meta.drift_range, nx-meta.drift_range), fit_spec, '-',
             label='Current Spectrum')
    plt.legend(loc='best')
    plt.tight_layout()
    int_number = str(n).zfill(int(np.floor(np.log10(meta.n_int))+1))
    fname = 'figs'+os.sep+f'fig4301_int{int_number}_CC_Spec'+figure_filetype
    plt.savefig(meta.outputdir+fname, bbox_inches='tight', dpi=300)
    if not meta.hide_plots:
        plt.pause(0.2)


def cc_vals(meta, vals, n):
    '''Make the cross-correlation strength plot (Fig 4302).

    Parameters
    ----------
    meta : eureka.lib.readECF.MetaClass
        The metadata object.
    vals : ndarray (1D)
        The cross-correlation strength.
    n : int
        The current integration number.

    Returns
    -------
    None
    '''
    plt.figure(4302, figsize=(8, 8))
    plt.clf()
    plt.title(f'Cross Correlation - Values {n}')
    plt.plot(np.arange(-meta.drift_range, meta.drift_range+1), vals, '.')
    plt.tight_layout()
    int_number = str(n).zfill(int(np.floor(np.log10(meta.n_int))+1))
    fname = 'figs'+os.sep+f'fig4302_int{int_number}_CC_Vals'+figure_filetype
    plt.savefig(meta.outputdir+fname, bbox_inches='tight', dpi=300)
    if not meta.hide_plots:
        plt.pause(0.2)<|MERGE_RESOLUTION|>--- conflicted
+++ resolved
@@ -4,25 +4,17 @@
 from ..lib import util
 from ..lib.plots import figure_filetype
 
-<<<<<<< HEAD
 
-def binned_lightcurve(meta, i):
-=======
 def binned_lightcurve(meta, lc, i):
->>>>>>> 6f992b8c
     '''Plot each spectroscopic light curve. (Figs 4102)
 
     Parameters
     ----------
     meta : eureka.lib.readECF.MetaClass
         The metadata object.
-<<<<<<< HEAD
+    lc : Xarray Dataset
+        The Dataset object containing light curve and time data.
     i : int
-=======
-    lc:     Xarray Dataset
-        The Dataset object containing light curve and time data.
-    i:  int
->>>>>>> 6f992b8c
         The current bandpass number.
 
     Returns
@@ -31,25 +23,15 @@
     '''
     plt.figure(4102, figsize=(8, 6))
     plt.clf()
-<<<<<<< HEAD
-    plt.suptitle(f'Bandpass {i}: {meta.wave_low[i]:.3f} - '
-                 f'{meta.wave_hi[i]:.3f}')
-=======
-    plt.suptitle(f"Bandpass {i}: %.3f - %.3f" % (lc.wave_low.values[i], lc.wave_hi.values[i]))
->>>>>>> 6f992b8c
+    plt.suptitle(f'Bandpass {i}: {lc.wave_low.values[i]:.3f} - '
+                 f'{lc.wave_hi.values[i]:.3f}')
     ax = plt.subplot(111)
     time_modifier = np.floor(lc.time.values[0])
     # Normalized light curve
-<<<<<<< HEAD
-    norm_lcdata = meta.lcdata[i] / np.ma.mean(meta.lcdata[i, :])
-    norm_lcerr = meta.lcerr[i] / np.ma.mean(meta.lcdata[i, :])
-    plt.errorbar(meta.time - time_modifier, norm_lcdata, norm_lcerr, fmt='o',
+    norm_lcdata = lc['data'][i]/np.nanmedian(lc['data'][i].values)
+    norm_lcerr = lc['err'][i]/np.nanmedian(lc['data'][i].values)
+    plt.errorbar(lc.time-time_modifier, norm_lcdata, norm_lcerr, fmt='o',
                  color=f'C{i}', mec=f'C{i}', alpha=0.2)
-=======
-    norm_lcdata = lc['data'][i] / np.nanmedian(lc['data'][i].values)
-    norm_lcerr = lc['err'][i] / np.nanmedian(lc['data'][i].values)
-    plt.errorbar(lc.time - time_modifier, norm_lcdata, norm_lcerr, fmt='o', color=f'C{i}', mec=f'C{i}', alpha = 0.2)
->>>>>>> 6f992b8c
     mad = util.get_mad_1d(norm_lcdata)
     plt.text(0.05, 0.1, f"MAD = {np.round(mad).astype(int)} ppm",
              transform=ax.transAxes, color='k')
@@ -65,19 +47,15 @@
     if not meta.hide_plots:
         plt.pause(0.2)
 
-<<<<<<< HEAD
 
-def drift1d(meta):
-=======
 def drift1d(meta, lc):
->>>>>>> 6f992b8c
     '''Plot the 1D drift/jitter results. (Fig 4103)
 
     Parameters
     ----------
     meta : eureka.lib.readECF.MetaClass
         The metadata object.
-    lc:     Xarray Dataset
+    lc : Xarray Dataset
         The light curve object containing drift arrays.
 
     Returns
@@ -86,13 +64,12 @@
     '''
     plt.figure(4103, figsize=(8, 4))
     plt.clf()
-<<<<<<< HEAD
-    plt.plot(np.arange(meta.n_int)[np.where(meta.driftmask)],
-             meta.drift1d[np.where(meta.driftmask)], '.')
-=======
-    plt.plot(np.arange(meta.n_int)[np.where(~lc.driftmask)], lc.drift1d[np.where(~lc.driftmask)], '.', label='Good Drift Points')
-    plt.plot(np.arange(meta.n_int)[np.where(lc.driftmask)], lc.drift1d[np.where(lc.driftmask)], '.', label='Interpolated Drift Points')
->>>>>>> 6f992b8c
+    plt.plot(np.arange(meta.n_int)[np.where(~lc.driftmask)],
+             lc.drift1d[np.where(~lc.driftmask)], '.',
+             label='Good Drift Points')
+    plt.plot(np.arange(meta.n_int)[np.where(lc.driftmask)],
+             lc.drift1d[np.where(lc.driftmask)], '.',
+             label='Interpolated Drift Points')
     plt.ylabel('Spectrum Drift Along x')
     plt.xlabel('Frame Number')
     plt.legend(loc='best')
