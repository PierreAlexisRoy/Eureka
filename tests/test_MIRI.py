--- conflicted
+++ resolved
@@ -19,13 +19,9 @@
 from eureka.S6_planet_spectra import s6_spectra as s6
 
 def test_MIRI(capsys):
-<<<<<<< HEAD
-
-=======
     # Set up some parameters to make plots look nicer. You can set usetex=True if you have LaTeX installed
     eureka.lib.plots.set_rc(style='eureka', usetex=False, filetype='.pdf')
     
->>>>>>> d4a8c476
     s2_installed = 'eureka.S2_calibrations.s2_calibrate' in sys.modules
     if not s2_installed:
         with capsys.disabled():
@@ -61,15 +57,9 @@
         s2_meta = s2.calibrateJWST(meta.eventlabel, ecf_path=ecf_path)
     else:
         s2_meta = None
-<<<<<<< HEAD
-    s3_spec, s3_meta = s3.reduceJWST(meta.eventlabel, ecf_path=ecf_path, s2_meta=s2_meta)
-    s4_spec, s4_lc, s4_meta = s4.lcJWST(meta.eventlabel, ecf_path=ecf_path, s3_meta=s3_meta)
-    s5_meta = s5.fitJWST(meta.eventlabel, ecf_path=ecf_path, s4_meta=s4_meta)
-=======
-    s3_meta = s3.reduce(meta.eventlabel, ecf_path=ecf_path, s2_meta=s2_meta)
-    s4_meta = s4.genlc(meta.eventlabel, ecf_path=ecf_path, s3_meta=s3_meta)
+    s3_spec, s3_meta = s3.reduce(meta.eventlabel, ecf_path=ecf_path, s2_meta=s2_meta)
+    s4_spec, s4_lc, s4_meta = s4.genlc(meta.eventlabel, ecf_path=ecf_path, s3_meta=s3_meta)
     s5_meta = s5.fitlc(meta.eventlabel, ecf_path=ecf_path, s4_meta=s4_meta)
->>>>>>> d4a8c476
     s6_meta = s6.plot_spectra(meta.eventlabel, ecf_path=ecf_path, s5_meta=s5_meta)
 
     # run assertions for S2
