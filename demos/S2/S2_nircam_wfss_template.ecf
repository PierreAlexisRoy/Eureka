--- conflicted
+++ resolved
@@ -36,10 +36,5 @@
 topdir      /Users/megan/Documents/Code
 
 # Directories relative to project dir
-<<<<<<< HEAD
-datadir     /EurekaFakeData/JWST-Sim/NIRCam/Stage1
-outputdir	/EurekaFakeData/JWST-Sim/NIRCam/Stage2
-=======
 inputdir    /Data/JWST-Sim/NIRCam/Stage1
-outputdir	/Data/JWST-Sim/NIRCam/Stage2
->>>>>>> 11120b21
+outputdir	/Data/JWST-Sim/NIRCam/Stage2