<<<<<<< HEAD
#Name	Value	Free?	PriorPar1	PriorPar2	PriorType
#PriorType can be U (Uniform), LU (Log Uniform), or N (Normal). If U/LU, PriorPar1 and PriorPar2 represent upper and lower limits of the parameter/log(the parameter). If N, PriorPar1 is the mean and PriorPar2 is the standard deviation of a Gaussian prior.
rp	0.1457	'free'	0.1	0.5	U
per	4.055259	'fixed'	0.5	6	U
t0	0.01	'free'	-0.05	0.18	U
inc	87.83	'free'	87.83	1.0	N
a	11.55	'free'	2.	15.	U
ecc	0.0	'fixed'	0.	1.	U
w	90.	'fixed'	0.	100.	U
u1	0.103	'fixed'	0.	1	U
u2	0.162	'fixed'	0.	1	U
c0	1.0	'free'	0.1	10.	U
time_offset 59783. 'independent'
=======
#Name	Value	Free?	LoLim	HiLim
rp	0.2	'free'	0.05	0.5
per	0.813475	'fixed'	0.5	3
t0	0.15	'free'	0.12	0.18
time_offset	0 'independent'
inc	82.149	'free'	80.	90.
a	4.97	'free'	2.	15.
ecc	0.0	'fixed'	0.	1.
w	90.	'fixed'	0.	100.
u1	0.123	'fixed'	0.	1
u2	0.187	'fixed'	0.	1
>>>>>>> e8624851
limb_dark	'quadratic'	'independent'
transittype	'primary'	'independent'
c0 1 'free' 0.9 1.5<|MERGE_RESOLUTION|>--- conflicted
+++ resolved
@@ -1,30 +1,15 @@
-<<<<<<< HEAD
-#Name	Value	Free?	PriorPar1	PriorPar2	PriorType
+#Name	 	Value	 		Free?			PriorPar1		PriorPar2		PriorType
 #PriorType can be U (Uniform), LU (Log Uniform), or N (Normal). If U/LU, PriorPar1 and PriorPar2 represent upper and lower limits of the parameter/log(the parameter). If N, PriorPar1 is the mean and PriorPar2 is the standard deviation of a Gaussian prior.
-rp	0.1457	'free'	0.1	0.5	U
-per	4.055259	'fixed'	0.5	6	U
-t0	0.01	'free'	-0.05	0.18	U
-inc	87.83	'free'	87.83	1.0	N
-a	11.55	'free'	2.	15.	U
-ecc	0.0	'fixed'	0.	1.	U
-w	90.	'fixed'	0.	100.	U
-u1	0.103	'fixed'	0.	1	U
-u2	0.162	'fixed'	0.	1	U
-c0	1.0	'free'	0.1	10.	U
-time_offset 59783. 'independent'
-=======
-#Name	Value	Free?	LoLim	HiLim
-rp	0.2	'free'	0.05	0.5
-per	0.813475	'fixed'	0.5	3
-t0	0.15	'free'	0.12	0.18
-time_offset	0 'independent'
-inc	82.149	'free'	80.	90.
-a	4.97	'free'	2.	15.
-ecc	0.0	'fixed'	0.	1.
-w	90.	'fixed'	0.	100.
-u1	0.123	'fixed'	0.	1
-u2	0.187	'fixed'	0.	1
->>>>>>> e8624851
-limb_dark	'quadratic'	'independent'
-transittype	'primary'	'independent'
-c0 1 'free' 0.9 1.5+rp			0.16			'free'			0.05			0.3				U
+per			0.813473978		'free'			0.813473978		0.000000035		N
+t0   		55528.353027	'free'			55528.34		55528.36		U
+time_offset	0				'independent'
+inc  		82.109	 		'free'			82.109			0.088			N
+a    		4.97			'free'			4.97			0.14			N
+ecc  		0.0	 			'fixed' 		0 				1				U
+w    		90.				'fixed' 		0 				180				U
+limb_dark	'quadratic' 	'independent'
+u1			0.3				'free'			-1				1				U
+u2			0.1				'free'			-1				1				U
+transittype	'primary'	 	'independent'
+c0			1.009			'free'			0.95			1.05			U